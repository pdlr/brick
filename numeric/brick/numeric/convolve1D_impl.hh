/**
***************************************************************************
* @file brick/numeric/convolve1D_impl.hh
*
* Header file defining 1D correlation and convolution functions.
*
* Copyright (C) 2006-2007, 2011 David LaRose, dlr@cs.cmu.edu
* See accompanying file, LICENSE.TXT, for details.
*
***************************************************************************
**/

#ifndef BRICK_NUMERIC_CONVOLVE1D_IMPL_HH
#define BRICK_NUMERIC_CONVOLVE1D_IMPL_HH

// This file is included by convolve1D.hh, and should not be directly included
// by user code, so no need to include convolve1D.hh here.
//
// #include <brick/numeric/convolve1D.hh>

#include <algorithm> // For std::reverse_copy()
#include <numeric> // For std::partial_sum()

#include <brick/common/functional.hh> // for clip()
#include <brick/common/functional.hh> // for clip()
#include <brick/numeric/numericTraits.hh>

namespace brick {

  namespace numeric {

    /// @cond privateCode
    namespace privateCode {

      template <class OutputType, class KernelType, class SignalType>
      Array1D<OutputType>
      accumulateKernel(const Array1D<KernelType>& kernel,
		       SignalType fillValue)
      {
	typedef typename brick::numeric::ArithmeticTraits<
          KernelType, KernelType>::SumType KernelSumType;
	Array1D<KernelSumType> accumulatedKernel(kernel.size() + 1);
	accumulatedKernel[0] = static_cast<KernelSumType>(0);
	std::partial_sum(kernel.begin(), kernel.end(),
			 accumulatedKernel.begin() + 1);

	Array1D<OutputType> result(accumulatedKernel.size());
	for(size_t index0 = 0; index0 < result.size(); ++index0) {
	  result[index0] = static_cast<OutputType>(
	    accumulatedKernel[index0]
	    * static_cast<OutputType>(fillValue));
	}
	return result;
      }


      template <class OutputType, class KernelType, class SignalType>
      void
      correlate1DCommon(
	const Array1D<KernelType>& kernel,
	typename Array1D<SignalType>::const_iterator signalBegin,
	typename Array1D<SignalType>::const_iterator signalEnd,
	typename Array1D<OutputType>::iterator resultIterator)
      {
        typedef typename Array1D<SignalType>::const_iterator SignalIterator;
        typedef typename Array1D<KernelType>::const_iterator KernelIterator;

        SignalIterator signalIterator = signalBegin;
        while(signalIterator != signalEnd) {
          // Calculate one dot-product between the kernel and the
          // current section of the signal.
          OutputType dotProduct = static_cast<OutputType>(0);
          SignalIterator signalIteratorCopy = signalIterator;
          KernelIterator kernelIterator = kernel.begin();
          while(kernelIterator != kernel.end()) {
            dotProduct += static_cast<OutputType>(
	      *(kernelIterator++)
	      * static_cast<OutputType>(*(signalIteratorCopy++)));;
          }
          *resultIterator = dotProduct;
          ++resultIterator;
          ++signalIterator;
        }
      }


      template <class OutputType, class KernelType, class SignalType>
      Array1D<OutputType>
      correlate1DTruncateResult(const Array1D<KernelType>& kernel,
				const Array1D<SignalType>& signal)
      {
        Array1D<OutputType> result(signal.size() - kernel.size() + 1);
        correlate1DCommon<OutputType, KernelType, SignalType>(
	  kernel, signal.begin(), signal.end() - kernel.size() + 1,
	  result.begin());
        return result;
      }


      template <class OutputType, class KernelType, class SignalType>
      Array1D<OutputType>
      correlate1DPadResult(const Array1D<KernelType>& kernel,
			   const Array1D<SignalType>& signal,
			   int boundary0,
			   int boundary1,
			   OutputType fillValue)
      {
        Array1D<OutputType> result(boundary1 - boundary0);

	// Check for degenerate case.
	if(kernel.size() > signal.size()) {
	  result = fillValue;
	  return result;
	}

	// Establish significant coordinates in the output image.

	// Constants specified without reference to signal or result.
	const int kSizeOverTwo = static_cast<int>(kernel.size()) / 2;

	// Constants specified with respect to argument signal.
	const int transitionIndex0 = kSizeOverTwo;
	const int transitionIndex1 = static_cast<int>(signal.size()) - kSizeOverTwo;
	const int clippedTransitionIndex0 =
	  brick::common::clip(transitionIndex0, boundary0, boundary1);
	const int clippedTransitionIndex1 =
	  brick::common::clip(transitionIndex1, boundary0, boundary1);

	// Constants specified with respect to result.
	const int resultTransitionIndex0 =
	  clippedTransitionIndex0 - boundary0;

	int inputIndex = boundary0;
	int outputIndex = 0;
	while(inputIndex < clippedTransitionIndex0) {
	  result[outputIndex] = fillValue;
	  ++inputIndex;
	  ++outputIndex;
	}
	inputIndex = clippedTransitionIndex1;
	outputIndex += clippedTransitionIndex1 - clippedTransitionIndex0;
	while(inputIndex < boundary1) {
	  result[outputIndex] = fillValue;
	  ++inputIndex;
	  ++outputIndex;
	}

        correlate1DCommon<OutputType, KernelType, SignalType>(
	  kernel,
	  signal.begin() + clippedTransitionIndex0 - kSizeOverTwo,
	  signal.begin() + clippedTransitionIndex1 - kSizeOverTwo,
	  result.begin() + resultTransitionIndex0);
        return result;
      }


      template <class OutputType, class KernelType, class SignalType>
      Array1D<OutputType>
      correlate1DZeroPadSignal(const Array1D<KernelType>& kernel,
			       const Array1D<SignalType>& signal,
			       int boundary0,
			       int boundary1)
      {
        Array1D<OutputType> result(boundary1 - boundary0);

	// Constants specified without reference to signal or result.
	const int kSizeOverTwo = static_cast<int>(kernel.size()) / 2;

	// Constants specified with respect to argument signal.
	const int transitionIndex0 = kSizeOverTwo;
	const int transitionIndex1 = static_cast<int>(signal.size()) - kSizeOverTwo;
	const int clippedTransitionIndex0 =
	  brick::common::clip(transitionIndex0, boundary0, boundary1);
	const int clippedTransitionIndex1 =
	  brick::common::clip(transitionIndex1, boundary0, boundary1);

	// Constants specified with respect to result.
	const int resultTransitionIndex0 =
	  clippedTransitionIndex0 - boundary0;

	int inputIndex = boundary0;
	int outputIndex = 0;
	while(inputIndex < clippedTransitionIndex0) {
          OutputType dotProduct0 = static_cast<OutputType>(0);
          int kernelIndex = clippedTransitionIndex0 - inputIndex;
          size_t signalIndex = boundary0 + kSizeOverTwo;
          while(kernelIndex < static_cast<int>(kernel.size())) {
            dotProduct0 += static_cast<OutputType>(
	      kernel[kernelIndex]
	      * static_cast<OutputType>(signal[signalIndex]));
            ++kernelIndex;
            ++signalIndex;
          }
          result[outputIndex] = dotProduct0;
	  ++inputIndex;
	  ++outputIndex;
        }

	inputIndex = clippedTransitionIndex1;
	outputIndex += clippedTransitionIndex1 - clippedTransitionIndex0;
	while(inputIndex < boundary1) {
          OutputType dotProduct0 = static_cast<OutputType>(0);
          int kernelStopIndex = boundary1 - inputIndex;
          int kernelIndex = 0;
          size_t signalIndex = inputIndex - kSizeOverTwo;
          while(kernelIndex < kernelStopIndex) {
            dotProduct0 += static_cast<OutputType>(
	      kernel[kernelIndex]
	      * static_cast<OutputType>(signal[signalIndex]));
            ++kernelIndex;
            ++signalIndex;
          }
          result[outputIndex] = dotProduct0;
	  ++inputIndex;
	  ++outputIndex;
        }

        correlate1DCommon<OutputType, KernelType, SignalType>(
	  kernel,
	  signal.begin() + clippedTransitionIndex0 - kSizeOverTwo,
	  signal.begin() + clippedTransitionIndex1 - kSizeOverTwo,
	  result.begin() + resultTransitionIndex0);
        return result;
      }


      template <class OutputType, class KernelType, class SignalType>
      Array1D<OutputType>
      correlate1DPadSignal(const Array1D<KernelType>& kernel,
			   const Array1D<SignalType>& signal,
			   int boundary0,
			   int boundary1,
			   SignalType fillValue)
      {
        Array1D<OutputType> result(boundary1 - boundary0);

	// Precompute numbers which will make it easy to total up the
	// portions of the kernel which overlap padded areas of the
	// signal.
	Array1D<OutputType> accumulatedKernel = accumulateKernel<
	  OutputType, KernelType, SignalType>(kernel, fillValue);

	// Constants specified without reference to signal or result.
	const int kSizeOverTwo = static_cast<int>(kernel.size()) / 2;

	// Constants specified with respect to argument signal.
	const int transitionIndex0 = kSizeOverTwo;
	const int transitionIndex1 = static_cast<int>(signal.size()) - kSizeOverTwo;
	const int clippedTransitionIndex0 =
	  brick::common::clip(transitionIndex0, boundary0, boundary1);
	const int clippedTransitionIndex1 =
	  brick::common::clip(transitionIndex1, boundary0, boundary1);

	// Constants specified with respect to result.
	const int resultTransitionIndex0 =
	  clippedTransitionIndex0 - boundary0;

	int inputIndex = boundary0;
	int outputIndex = 0;
	while(inputIndex < clippedTransitionIndex0) {
          int kernelIndex = clippedTransitionIndex0 - inputIndex;
          size_t signalIndex = boundary0 + kSizeOverTwo;
          OutputType dotProduct0 = accumulatedKernel[kernelIndex];
          while(kernelIndex < static_cast<int>(kernel.size())) {
            dotProduct0 += static_cast<OutputType>(
	      kernel[kernelIndex]
	      * static_cast<OutputType>(signal[signalIndex]));
            ++kernelIndex;
            ++signalIndex;
          }
          result[outputIndex] = dotProduct0;
	  ++inputIndex;
	  ++outputIndex;
        }

	inputIndex = clippedTransitionIndex1;
	outputIndex += clippedTransitionIndex1 - clippedTransitionIndex0;
	while(inputIndex < boundary1) {
          int kernelStopIndex = boundary1 - inputIndex;
          int kernelIndex = 0;
          size_t signalIndex = inputIndex - kSizeOverTwo;
          OutputType dotProduct0 = (accumulatedKernel[kernel.size()]
				    - accumulatedKernel[kernelStopIndex]);
          while(kernelIndex < kernelStopIndex) {
            dotProduct0 += static_cast<OutputType>(
	      kernel[kernelIndex]
	      * static_cast<OutputType>(signal[signalIndex]));
            ++kernelIndex;
            ++signalIndex;
          }
          result[outputIndex] = dotProduct0;
	  ++inputIndex;
	  ++outputIndex;
        }

        correlate1DCommon<OutputType, KernelType, SignalType>(
	  kernel,
	  signal.begin() + clippedTransitionIndex0 - kSizeOverTwo,
	  signal.begin() + clippedTransitionIndex1 - kSizeOverTwo,
	  result.begin() + resultTransitionIndex0);
        return result;
      }


      template <class OutputType, class KernelType, class SignalType>
      Array1D<OutputType>
      correlate1DReflectSignal(const Array1D<KernelType>& kernel,
			       const Array1D<SignalType>& signal,
			       int boundary0,
			       int boundary1)
      {
        // Result size matches the size of the input region.
        Array1D<OutputType> result(boundary1 - boundary0);

        // Here we have the amount of overlap over the side of the
        // input ROI.  The Kernel will extend this far past the
        // boundary at the first and last element of the convolution.
	const int kSizeOverTwo = static_cast<int>(kernel.size()) / 2;
<<<<<<< HEAD

	// Constants specified with respect to argument signal.
=======
	
        // At this input sequence element (ignoring the input window
        // specified by boundary0 and boundary1), the kernel will no
        // longer overlap the beginning of the input sequence, and
        // reflecting the input sequence is no longer necessary..
>>>>>>> 62685b70
	const int transitionIndex0 = kSizeOverTwo;

        // At this input element, the kernel will begin to overlap the
        // end of the input window, and we'll have to begin reflecting
        // again.
	const int transitionIndex1 =
          static_cast<int>(signal.size()) - kSizeOverTwo;

        // We only care about elements between boundary0 and
        // boundary1, so we move our two transition indices so that
        // they lie within that inclusive range.
	const int clippedTransitionIndex0 =
	  brick::common::clip(transitionIndex0, boundary0, boundary1);
	const int clippedTransitionIndex1 =
	  brick::common::clip(transitionIndex1, boundary0, boundary1);

	// This tells us at which output element we can stop worrying
	// about reflecting the input signal around the beginning of
	// the input sequence.
	const int resultTransitionIndex0 =
	  clippedTransitionIndex0 - boundary0;
        const int resultTransitionIndex1 =
          resultTransitionIndex0
          + (clippedTransitionIndex1 - clippedTransitionIndex0);

        // Do only the part of the correlation that involves
        // reflecting around the beginning of the input sequence.
	int inputIndex = boundary0;
	int outputIndex = 0;
	while(inputIndex < clippedTransitionIndex0) {
          OutputType dotProduct0 = static_cast<OutputType>(0);

          // Do the reflection part first.  This is the part of the
          // kernel that extends past the beginning of the input
          // sequence.
          int kernelIndex = clippedTransitionIndex0 - inputIndex - 1;
          size_t signalIndex = 0;
          while(kernelIndex >= 0) {
            dotProduct0 += static_cast<OutputType>(
              kernel[kernelIndex]
              * static_cast<OutputType>(signal[signalIndex]));
            --kernelIndex;
            ++signalIndex;
	  }

          // Now do the normal, in-bounds, part.
          kernelIndex = clippedTransitionIndex0 - inputIndex;
          signalIndex = 0;
          while(kernelIndex < static_cast<int>(kernel.size())) {
            dotProduct0 += static_cast<OutputType>(
              kernel[kernelIndex]
              * static_cast<OutputType>(signal[signalIndex]));
            ++kernelIndex;
            ++signalIndex;
	  }
          result[outputIndex] = dotProduct0;
	  ++inputIndex;
	  ++outputIndex;
	}

        // Do the non-wrapped "standard" correlation.
        correlate1DCommon<OutputType, KernelType, SignalType>(
	  kernel,
	  signal.begin() + clippedTransitionIndex0 - kSizeOverTwo,
	  signal.begin() + clippedTransitionIndex1 - kSizeOverTwo,
	  result.begin() + resultTransitionIndex0);

        // Now finish up the end bit of the correlation, where the
        // kernel overlaps the end of the input sequence.
	inputIndex = clippedTransitionIndex1;
	outputIndex = resultTransitionIndex1;
	while(inputIndex < boundary1) {
          OutputType dotProduct0 = static_cast<OutputType>(0);

          // Do the normal, in-bounds part of the correlation.
          int kernelIndex = 0;
          size_t signalIndex = inputIndex - kSizeOverTwo;
          while(signalIndex < signal.size()) {
            dotProduct0 += static_cast<OutputType>(
	      kernel[kernelIndex]
	      * static_cast<OutputType>(signal[signalIndex]));
            ++kernelIndex;
            ++signalIndex;
          }

          // Now do the reflected part of the correlation.
	  --signalIndex;
          while(kernelIndex < static_cast<int>(kernel.size())) {
            dotProduct0 += static_cast<OutputType>(
	      kernel[kernelIndex]
	      * static_cast<OutputType>(signal[signalIndex]));
            ++kernelIndex;
            --signalIndex;
          }
          
          result[outputIndex] = dotProduct0;
	  ++inputIndex;
	  ++outputIndex;
        }

<<<<<<< HEAD
        correlate1DCommon<OutputType, KernelType, SignalType>(
	  kernel,
	  signal.begin() + clippedTransitionIndex0 - kSizeOverTwo,
	  signal.begin() + clippedTransitionIndex1 - kSizeOverTwo,
	  result.begin() + resultTransitionIndex0);
=======
>>>>>>> 62685b70
	return result;
      }


      template <class OutputType, class KernelType, class SignalType>
      Array1D<OutputType>
      correlate1DWrapSignal(const Array1D<KernelType>& kernel,
			    const Array1D<SignalType>& signal,
			    int boundary0,
			    int boundary1)
      {
	Array1D<OutputType> result(boundary1 - boundary0);

	// Constants specified without reference to signal or result.
	const int kSizeOverTwo = static_cast<int>(kernel.size()) / 2;

	// Constants specified with respect to argument signal.
	const int transitionIndex0 = kSizeOverTwo;
	const int transitionIndex1 = static_cast<int>(signal.size()) - kSizeOverTwo;
	const int clippedTransitionIndex0 =
	  brick::common::clip(transitionIndex0, boundary0, boundary1);
	const int clippedTransitionIndex1 =
	  brick::common::clip(transitionIndex1, boundary0, boundary1);

	// Constants specified with respect to result.
	const int resultTransitionIndex0 =
	  clippedTransitionIndex0 - boundary0;

	int inputIndex = boundary0;
	int outputIndex = 0;
	while(inputIndex < clippedTransitionIndex0) {
          OutputType dotProduct0 = static_cast<OutputType>(0);

          int kernelIndex = clippedTransitionIndex0 - inputIndex;
          size_t signalIndex = boundary0 + kSizeOverTwo;
          while(kernelIndex < static_cast<int>(kernel.size())) {
            dotProduct0 += static_cast<OutputType>(
	      kernel[kernelIndex]
	      * static_cast<OutputType>(signal[signalIndex]));
            ++kernelIndex;
            ++signalIndex;
	  }
	  kernelIndex = clippedTransitionIndex0 - inputIndex - 1;
	  signalIndex = signal.size() - 1;
          while(kernelIndex >= 0) {
            dotProduct0 += static_cast<OutputType>(
	      kernel[kernelIndex]
	      * static_cast<OutputType>(signal[signalIndex]));
            --kernelIndex;
            --signalIndex;
	  }
          result[outputIndex] = dotProduct0;
	  ++inputIndex;
	  ++outputIndex;
	}


	inputIndex = clippedTransitionIndex1;
	outputIndex += clippedTransitionIndex1 - clippedTransitionIndex0;
	while(inputIndex < boundary1) {
          OutputType dotProduct0 = static_cast<OutputType>(0);

          int kernelStopIndex = boundary1 - inputIndex;
          int kernelIndex = 0;
          size_t signalIndex = inputIndex - kSizeOverTwo;
          while(kernelIndex < kernelStopIndex) {
            dotProduct0 += static_cast<OutputType>(
	      kernel[kernelIndex]
	      * static_cast<OutputType>(signal[signalIndex]));
            ++kernelIndex;
            ++signalIndex;
          }
	  signalIndex = 0;
          while(kernelIndex < static_cast<int>(kernel.size())) {
            dotProduct0 += static_cast<OutputType>(
	      kernel[kernelIndex]
	      * static_cast<OutputType>(signal[signalIndex]));
            ++kernelIndex;
            ++signalIndex;
          }
          result[outputIndex] = dotProduct0;
	  ++inputIndex;
	  ++outputIndex;
        }

        correlate1DCommon<OutputType, KernelType, SignalType>(
	  kernel,
	  signal.begin() + clippedTransitionIndex0 - kSizeOverTwo,
	  signal.begin() + clippedTransitionIndex1 - kSizeOverTwo,
	  result.begin() + resultTransitionIndex0);
	return result;
      }

    } // namespace privateCode
    /// @endcond


    template <class OutputType, class KernelType, class SignalType>
    inline Array1D<OutputType>
    convolve1D(const Array1D<KernelType>& kernel,
	       const Array1D<SignalType>& signal,
	       ConvolutionStrategy strategy,
	       ConvolutionROI roi)
    {
      Array1D<KernelType> reversedKernel(kernel.size());
      std::reverse_copy(kernel.begin(), kernel.end(), reversedKernel.begin());
      return correlate1D<OutputType, KernelType, SignalType>(
	reversedKernel, signal, strategy, roi);
    }


    template <class OutputType, class KernelType, class SignalType,
	      class FillType>
    inline Array1D<OutputType>
    convolve1D(const Array1D<KernelType>& kernel,
	       const Array1D<SignalType>& signal,
	       ConvolutionStrategy strategy,
	       ConvolutionROI roi,
	       const FillType& fillValue)
    {
      Array1D<KernelType> reversedKernel(kernel.size());
      std::reverse_copy(kernel.begin(), kernel.end(), reversedKernel.begin());
      return correlate1D<OutputType, KernelType, SignalType>(
	reversedKernel, signal, strategy, roi, fillValue);
    }


    template <class OutputType, class KernelType, class SignalType>
    inline Array1D<OutputType>
    convolve1D(const Array1D<KernelType>& kernel,
	       const Array1D<SignalType>& signal,
	       ConvolutionStrategy strategy,
	       int boundary0,
	       int boundary1)
    {
      Array1D<KernelType> reversedKernel(kernel.size());
      std::reverse_copy(kernel.begin(), kernel.end(), reversedKernel.begin());
      return correlate1D<OutputType, KernelType, SignalType>(
	reversedKernel, signal, strategy, boundary0, boundary1);
    }


    template <class OutputType, class KernelType, class SignalType,
	      class FillType>
    inline Array1D<OutputType>
    convolve1D(const Array1D<KernelType>& kernel,
	       const Array1D<SignalType>& signal,
	       ConvolutionStrategy strategy,
	       int boundary0,
	       int boundary1,
	       const FillType& fillValue)
    {
      Array1D<KernelType> reversedKernel(kernel.size());
      std::reverse_copy(kernel.begin(), kernel.end(), reversedKernel.begin());
      return correlate1D<OutputType, KernelType, SignalType>(
	reversedKernel, signal, strategy, boundary0, boundary1, fillValue);
    }


    template <class OutputType, class KernelType, class SignalType>
    Array1D<OutputType>
    correlate1D(const Array1D<KernelType>& kernel,
		const Array1D<SignalType>& signal,
		ConvolutionStrategy strategy,
		ConvolutionROI roi)
    {
      switch(roi) {
      case BRICK_CONVOLVE_ROI_SAME:
      {
	int boundary0 = 0;
	int boundary1 = static_cast<int>(signal.size());
	return correlate1D<OutputType, KernelType, SignalType>(
	  kernel, signal, strategy, boundary0, boundary1);
        break;
      }
      case BRICK_CONVOLVE_ROI_VALID:
      {
	int boundary0 = static_cast<int>(kernel.size()) / 2;
	int boundary1 = static_cast<int>(signal.size()) - boundary0;
	return correlate1D<OutputType, KernelType, SignalType>(
	  kernel, signal, strategy, boundary0, boundary1);
        break;
      }
      case BRICK_CONVOLVE_ROI_FULL:
      {
	int boundary0 = -static_cast<int>(kernel.size()) / 2;
	int boundary1 = static_cast<int>(signal.size()) - boundary0;
	return correlate1D<OutputType, KernelType, SignalType>(
	  kernel, signal, strategy, boundary0, boundary1);
        break;
      }
      default:
        BRICK_THROW(brick::common::LogicException, "correlate1D()",
                    "Illegal value for roi argument.");
        break;
      }
      return Array1D<OutputType>();
    }


    template <class OutputType, class KernelType, class SignalType,
	      class FillType>
    Array1D<OutputType>
    correlate1D(const Array1D<KernelType>& kernel,
		const Array1D<SignalType>& signal,
		ConvolutionStrategy strategy,
		ConvolutionROI roi,
		const FillType& fillValue)
    {
      switch(roi) {
      case BRICK_CONVOLVE_ROI_SAME:
      {
	int boundary0 = 0;
	int boundary1 = static_cast<int>(signal.size());
	return correlate1D<OutputType, KernelType, SignalType, FillType>(
	  kernel, signal, strategy, boundary0, boundary1, fillValue);
        break;
      }
      case BRICK_CONVOLVE_ROI_VALID:
      {
	int boundary0 = static_cast<int>(kernel.size()) / 2;
	int boundary1 = static_cast<int>(signal.size()) - boundary0;
	return correlate1D<OutputType, KernelType, SignalType, FillType>(
	  kernel, signal, strategy, boundary0, boundary1, fillValue);
        break;
      }
      case BRICK_CONVOLVE_ROI_FULL:
      {
	int boundary0 = -static_cast<int>(kernel.size()) / 2;
	int boundary1 = static_cast<int>(signal.size()) - boundary0;
	return correlate1D<OutputType, KernelType, SignalType, FillType>(
	  kernel, signal, strategy, boundary0, boundary1, fillValue);
        break;
      }
      default:
        BRICK_THROW(brick::common::LogicException, "correlate1D()",
                    "Illegal value for roi argument.");
        break;
      }
      return Array1D<OutputType>();
    }


    template <class OutputType, class KernelType, class SignalType>
    Array1D<OutputType>
    correlate1D(const Array1D<KernelType>& kernel,
		const Array1D<SignalType>& signal,
		ConvolutionStrategy strategy,
		int boundary0,
		int boundary1)
    {
      if(kernel.size() % 2 != 1) {
        BRICK_THROW(brick::common::ValueException, "correlate1D()",
                    "Argument kernel must have an odd number of elements.");
      }
      // Note(xxx): is the following check necessary?
      if(kernel.size() > signal.size()) {
        BRICK_THROW(brick::common::ValueException, "correlate1D()",
                    "Argument kernel must not have more elements than "
                    "argument signal.");
      }

      switch(strategy) {
      case BRICK_CONVOLVE_TRUNCATE_RESULT:
        return privateCode::correlate1DTruncateResult<
	  OutputType, KernelType, SignalType>(kernel, signal);
        break;
      case BRICK_CONVOLVE_PAD_RESULT:
      case BRICK_CONVOLVE_PAD_SIGNAL:
        BRICK_THROW(brick::common::ValueException, "correlate1D()",
                    "The specified convolution strategy requires that a "
                    "fill value be specified.");
      case BRICK_CONVOLVE_ZERO_PAD_SIGNAL:
        return privateCode::correlate1DZeroPadSignal<
	  OutputType, KernelType, SignalType>(
	    kernel, signal, boundary0, boundary1);
        break;
      case BRICK_CONVOLVE_REFLECT_SIGNAL:
        return privateCode::correlate1DReflectSignal<
	  OutputType, KernelType, SignalType>(
	    kernel, signal, boundary0, boundary1);
        break;
      case BRICK_CONVOLVE_WRAP_SIGNAL:
        return privateCode::correlate1DWrapSignal<
	  OutputType, KernelType, SignalType>(
	    kernel, signal, boundary0, boundary1);
        break;
      default:
        BRICK_THROW(brick::common::LogicException, "correlate1D()",
                    "Illegal value for strategy argument.");
        break;
      }
      return Array1D<OutputType>();
    }


    template <class OutputType, class KernelType, class SignalType,
	      class FillType>
    Array1D<OutputType>
    correlate1D(const Array1D<KernelType>& kernel,
		const Array1D<SignalType>& signal,
		ConvolutionStrategy strategy,
		int boundary0,
		int boundary1,
		const FillType& fillValue)
    {
      if(kernel.size() % 2 != 1) {
        BRICK_THROW(brick::common::ValueException, "correlate1D()",
                    "Argument kernel must have an odd number of elements.");
      }
      // Note(xxx): is the following check necessary?
      if(kernel.size() > signal.size()) {
        BRICK_THROW(brick::common::ValueException, "correlate1D()",
                    "Argument kernel must not have more elements than "
                    "argument signal.");
      }

      switch(strategy) {
      case BRICK_CONVOLVE_TRUNCATE_RESULT:
        return privateCode::correlate1DTruncateResult<
	  OutputType, KernelType, SignalType>(kernel, signal);
        break;
      case BRICK_CONVOLVE_PAD_RESULT:
        return privateCode::correlate1DPadResult<
	  OutputType, KernelType, SignalType>(
	    kernel, signal, boundary0, boundary1,
	    static_cast<OutputType>(fillValue));
        break;
      case BRICK_CONVOLVE_PAD_SIGNAL:
        return privateCode::correlate1DPadSignal<
	  OutputType, KernelType, SignalType>(
	    kernel, signal, boundary0, boundary1,
	    static_cast<SignalType>(fillValue));
        break;
      case BRICK_CONVOLVE_ZERO_PAD_SIGNAL:
        return privateCode::correlate1DZeroPadSignal<
	  OutputType, KernelType, SignalType>(
	    kernel, signal, boundary0, boundary1);
        break;
      case BRICK_CONVOLVE_REFLECT_SIGNAL:
        return privateCode::correlate1DReflectSignal<
	  OutputType, KernelType, SignalType>(
	    kernel, signal, boundary0, boundary1);
        break;
      case BRICK_CONVOLVE_WRAP_SIGNAL:
        return privateCode::correlate1DWrapSignal<
	  OutputType, KernelType, SignalType>(
	    kernel, signal, boundary0, boundary1);
        break;
      default:
        BRICK_THROW(brick::common::LogicException, "correlate1D()",
                    "Illegal value for strategy argument.");
        break;
      }
      return Array1D<OutputType>();
    }

  } // namespace numeric

} // namespace brick

#endif /* #ifndef BRICK_NUMERIC_CONVOLVE1D_IMPL_HH */<|MERGE_RESOLUTION|>--- conflicted
+++ resolved
@@ -316,16 +316,11 @@
         // input ROI.  The Kernel will extend this far past the
         // boundary at the first and last element of the convolution.
 	const int kSizeOverTwo = static_cast<int>(kernel.size()) / 2;
-<<<<<<< HEAD
-
-	// Constants specified with respect to argument signal.
-=======
 	
         // At this input sequence element (ignoring the input window
         // specified by boundary0 and boundary1), the kernel will no
         // longer overlap the beginning of the input sequence, and
         // reflecting the input sequence is no longer necessary..
->>>>>>> 62685b70
 	const int transitionIndex0 = kSizeOverTwo;
 
         // At this input element, the kernel will begin to overlap the
@@ -426,14 +421,6 @@
 	  ++outputIndex;
         }
 
-<<<<<<< HEAD
-        correlate1DCommon<OutputType, KernelType, SignalType>(
-	  kernel,
-	  signal.begin() + clippedTransitionIndex0 - kSizeOverTwo,
-	  signal.begin() + clippedTransitionIndex1 - kSizeOverTwo,
-	  result.begin() + resultTransitionIndex0);
-=======
->>>>>>> 62685b70
 	return result;
       }
 
