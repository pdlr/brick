--- conflicted
+++ resolved
@@ -63,10 +63,7 @@
             + r"-e 's/dlrTest\/\(\S\)\(\S*\.\S*\)/brick\/test\/\l\1\2/g' "
             + r"-e 's/dlrNumeric\/\(\S\)\(\S*\.\S*\)/brick\/numeric\/\l\1\2/g' "
             + r"-e 's/dlrLinearAlgebra\/\(\S\)\(\S*\.\S*\)/brick\/linearAlgebra\/\l\1\2/g' "
-<<<<<<< HEAD
             + r"-e 's/dlrGeometry\/\(\S\)\(\S*\.\S*\)/brick\/geometry\/\l\1\2/g' "
-=======
->>>>>>> 9f8ee628
             + r"-e 's/dlrUtilities\/\(\S\)\(\S*\.\S*\)/brick\/utilities\/\l\1\2/g' "
             + r"-e 's/dlrOptimization\/\(\S\)\(\S*\.\S*\)/brick\/optimization\/\l\1\2/g' "
             + r"-e 's/dlrComputerVision\/\(\S\)\(\S*\.\S*\)/brick\/computerVision\/\l\1\2/g' "
