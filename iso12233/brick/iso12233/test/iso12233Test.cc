/**
***************************************************************************
* @file brick/iso12233/test/iso12233Test.cc
*
* Source file defining tests for the MTF calculating routines.
*
* Copyright (C) 2017 David LaRose, dlr@cs.cmu.edu
* See accompanying file, LICENSE.TXT, for details.
*
***************************************************************************
**/

#include <brick/iso12233/iso12233.hh>

#include <brick/computerVision/image.hh>
#include <brick/numeric/bilinearInterpolator.hh>
#include <brick/numeric/convolve1D.hh>
#include <brick/numeric/transform2D.hh>
#include <brick/test/testFixture.hh>
#include <brick/utilities/timeUtilities.hh>

using brick::computerVision::Image;
using brick::computerVision::GRAY8;

namespace brick {

  namespace iso12233 {

    class Iso12233Test
      : public brick::test::TestFixture<Iso12233Test> {

    public:

      Iso12233Test();
      ~Iso12233Test() {}

      void setUp(const std::string& /* testName */) {}
      void tearDown(const std::string& /* testName */) {}

      // Tests.
      void testLowPassEdge();
      void testVerticalEdge();

    private:

      Image<brick::computerVision::GRAY8>
      buildSlantedEdgeImage(Array1D<double>& referenceMtf,
                            std::size_t patchHeight, std::size_t patchWidth,
                            std::size_t windowSize, double kernelSigma);

      Array1D<double> getFFTMagnitude(Array1D<double> const& kernel,
                                      std::size_t signalSize);

      double m_defaultTolerance;

    }; // class Iso12233Test


    /* ============== Member Function Definititions ============== */

    Iso12233Test::
    Iso12233Test()
      : brick::test::TestFixture<Iso12233Test>("Iso12233Test"),
        m_defaultTolerance(1.0E-8)
    {
      BRICK_TEST_REGISTER_MEMBER(testLowPassEdge);
      BRICK_TEST_REGISTER_MEMBER(testVerticalEdge);
    }


    void
    Iso12233Test::
    testLowPassEdge()
    {
      constexpr std::size_t patchWidth = 128;
      constexpr std::size_t patchHeight = 100;
      constexpr std::size_t windowSize = 64;
      constexpr double kernelSigma = 0.26;
      constexpr double tolerance = 0.03;
      constexpr double noiseFloor = 0.1;

      Array1D<double> referenceMtf;
      Image<brick::computerVision::GRAY8> rotatedImage =
        this->buildSlantedEdgeImage(referenceMtf, patchHeight, patchWidth,
                                    windowSize, kernelSigma);

      // Try to process the image.
      Array1D<double> mtf = iso12233<double>(rotatedImage, windowSize,
                                             [](double arg){return arg;});

      // Expect that the two are similar within 2.5% of full scale.
      BRICK_TEST_ASSERT(mtf.size() == referenceMtf.size());
      for(std::size_t ii = 0; ii < mtf.size() / 2; ++ii) {
        BRICK_TEST_ASSERT(mtf[ii] >= 0.0);
        BRICK_TEST_ASSERT(mtf[ii] <= 1.0);

        // We require mtf to track the expected value closely (within
        // 3% of full scale), but noise tends to get big in the higher
        // frequencies, so we simply require those values to be less
        // than smaller than our arbitrarily chosen noise floor..
        if(referenceMtf[ii] > noiseFloor || mtf[ii] > noiseFloor) {
          BRICK_TEST_ASSERT(std::fabs(mtf[ii] - referenceMtf[ii]) < tolerance);
        }
      }
    }


    void
    Iso12233Test::
    testVerticalEdge()
    {
      constexpr std::size_t patchWidth = 100;
      constexpr std::size_t patchHeight = 100;
<<<<<<< HEAD
      constexpr std::size_t windowSize = 50;
=======
      constexpr std::size_t windowWidth = 50;
>>>>>>> 1db85de8

      // Create a test image with a vertically straight up and down
      // edge.  We should have trouble with this image because the
      // vertical edge doesn't let us so super-resolution.
      Image<brick::computerVision::GRAY8> edgeImage(
        patchHeight, patchWidth); // Rows, columns.
      for(std::size_t rr = 0; rr < patchHeight; ++rr) {
        std::size_t cc = 0;
        while(cc < ((patchWidth / 2) - (windowSize / 4))) {
          edgeImage(rr, cc) = 100;
          ++cc;
        }
        while(cc < patchWidth) {
          edgeImage(rr, cc) = 200;
          ++cc;
        }
      }

      // Try to process the image.
      Array1D<double> mtf;
      BRICK_TEST_ASSERT_EXCEPTION(
        brick::common::ValueException,
        mtf = iso12233<double>(edgeImage, windowSize,
                               [](double arg){return arg;}));
    }


    Image<brick::computerVision::GRAY8>
    Iso12233Test::
    buildSlantedEdgeImage(Array1D<double>& referenceMtf,
                          std::size_t patchHeight, std::size_t patchWidth,
                          std::size_t windowSize, double kernelSigma)
    {
      // We'd like the slanted edge to slant at about 15 degrees.
      // Note that tan(14.036deg) is 0.25, which is to convenient to
      // pass up.  We'll oversample by a factor of four, and simply
      // shift one (oversampled) pixel for each row in the output
      // image.

      // Create a single row with a dark-to-light transition.
      int constexpr oversampleFactor = 4;
      constexpr double darkColor = 100.0;
      constexpr double lightColor = 200.0;
      std::size_t const workingWidth = oversampleFactor * patchWidth;
      Array1D<double> prototypeRow(workingWidth);
      {
        std::size_t cc = 0;
        while(cc < (workingWidth / 2)) {
          prototypeRow[cc] = darkColor;
          ++cc;
        }
        while(cc < workingWidth) {
          prototypeRow[cc] = lightColor;
          ++cc;
        }
      }

      // Low-pass filter the input row.
      Array1D<double> kernel = brick::numeric::getGaussian1D<double>(
        oversampleFactor * kernelSigma);
      kernel /= brick::numeric::sum<double>(kernel);
      Array1D<double> blurredRow = brick::numeric::convolve1D<double>(
        kernel, prototypeRow, brick::numeric::BRICK_CONVOLVE_REFLECT_SIGNAL);

      // Create a test image that samples from this blurred row.
      // Because the kernel is a low-pass filter, we don't worry about
      // aliasing here.
      Image<GRAY8> edgeImage(patchHeight, patchWidth);
      for(std::size_t rr = 0; rr < patchHeight; ++rr) {
        int ii = rr - static_cast<int>(patchHeight / 2);
        for(std::size_t cc = 0; cc < patchWidth; ++cc) {
          int inputIndex = std::max(ii, 0);
          inputIndex = std::min(
            inputIndex, static_cast<int>(blurredRow.size() - 1));
          edgeImage(rr, cc) =
            static_cast<uint8_t>(blurredRow[inputIndex] + 0.5);
          ii += oversampleFactor;
        }
      }

      // Now we have our slanted edge image.  Figure out what the MTF
      // of the filter is.
      Array1D<double> fftMagnitude = getFFTMagnitude(kernel, 4 * windowSize);

      // Note that we have to subsample this, too.  We'll use a simple
      // binomial filter.
      referenceMtf.reinitIfNecessary(windowSize);
      referenceMtf[0] = (6.0 * fftMagnitude[0]
                         + 8.0 * fftMagnitude[1]
                         + 2.0 * fftMagnitude[2]) / 16.0;
      for(std::size_t ii = 1; ii < windowSize; ++ii) {
        int jj = 4 * ii;
        referenceMtf[ii] = (fftMagnitude[jj - 2]
                            + 4.0 * fftMagnitude[jj - 1]
                            + 6.0 * fftMagnitude[jj]
                            + 4.0 * fftMagnitude[jj + 1]
                            + fftMagnitude[jj + 2]) / 16.0;
      }
      referenceMtf /= referenceMtf[0];

      return edgeImage;
    }


    Array1D<double>
    Iso12233Test::
    getFFTMagnitude(Array1D<double> const& kernel,
                    std::size_t signalSize)
    {
      if(signalSize < kernel.size()) {
        BRICK_THROW(brick::common::ValueException,
                    "Iso12233Test::getFFTMagnitude()",
                    "Kernel size exceeds signal size.");
      }

      Array1D<std::complex<double>> signal(signalSize);
      std::size_t ii = 0;
      while(ii < kernel.size()) {
        signal[ii] = std::complex<double>(kernel[ii], 0.0);
        ++ii;
      }
      while(ii < signalSize) {
        signal[ii] = std::complex<double>(0.0, 0.0);
        ++ii;
      }

      Array1D<std::complex<double>> fft = brick::numeric::computeFFT(signal);
      Array1D<double> fftMagnitude(signalSize);

      ii = 0;
      while(ii < signalSize) {
        fftMagnitude[ii] = std::abs(fft[ii]);
        ++ii;
      }
      return fftMagnitude;
    }
    
  } // namespace iso12233

} // namespace brick


#if 0

int main(/* int argc, char** argv */)
{
  brick::iso12233::Iso12233Test currentTest;
  bool result = currentTest.run();

  currentTest.testLowPassEdge();

  return (result ? 0 : 1);
}

#else

namespace {

  brick::iso12233::Iso12233Test currentTest;

}

#endif<|MERGE_RESOLUTION|>--- conflicted
+++ resolved
@@ -111,11 +111,7 @@
     {
       constexpr std::size_t patchWidth = 100;
       constexpr std::size_t patchHeight = 100;
-<<<<<<< HEAD
       constexpr std::size_t windowSize = 50;
-=======
-      constexpr std::size_t windowWidth = 50;
->>>>>>> 1db85de8
 
       // Create a test image with a vertically straight up and down
       // edge.  We should have trouble with this image because the
