/**
***************************************************************************
* @file brick/numeric/fft.hh
*
* Header file declaring functions that implement fast fourier
* transforms.  These functions are not intended to replace the
* excellent and highly-optimized alternative implementations available
* elsewhere.  They are only to provide a convenient substitute when
* other libraries are not available, and fast execution is not
* important.
*
* Copyright (C) 2017 David LaRose, dlr@cs.cmu.edu
* See accompanying file, LICENSE.TXT, for details.
*
***************************************************************************
*/

#ifndef BRICK_NUMERIC_FFT_HH
#define BRICK_NUMERIC_FFT_HH

#include <brick/numeric/array1D.hh>

namespace brick {

  namespace numeric {

    /**
     * Warning: this interface is not yet stable.
     *
     * This function currently implements an un-optimized version of
     * the Cooley-Tukey radix-2 recursive decimation-in-time FFT
     * algorithm.  Over time it may grow to dispatch to other FFT
     * algorithms as well, based on the input signal or a
     * configuration argument.
     *
     * The goal here isn't to make an FFT implementation that competes
     * with with the more optimized versions available, just to have a
     * quick and easy FFT for use when other libraries aren't handy.
     *
     * @param inputSignal This argument is the complex-valued signal
<<<<<<< HEAD
     * from which to compute the Fourier transform.
     *
     * @return The return value is the Fourier transform of argument
     * inputSignal.
=======
     * from which to compute the Fourier transform.  For now, the
     * number of elements in this sequence must be a power of two.
     * 
     * @return The return value is the Discrete Fourier transform of
     * argument inputSignal.  Assuming there are N elements in
     * inputSignal, the return value will also have N elements.  The
     * nth element of the return value is the Fourier coefficient for
     * frequency 2*pi*n/N radians per sample, where n starts at zero
     * and goes to (N - 1).  Note that elements with n > (N/2) are
     * above Nyquist, and in real signals will alias back to
     * frequencies symmetrically distributed around n = N/2.
>>>>>>> 62685b70
     */
    template <class ComplexType>
    Array1D<ComplexType>
    computeFFT(Array1D<ComplexType> const& inputSignal);

  } // namespace numeric

} // namespace brick


// Include file containing definitions of inline and template
// functions.
#include <brick/numeric/fft_impl.hh>

#endif /* #ifndef BRICK_NUMERIC_FFT_HH */<|MERGE_RESOLUTION|>--- conflicted
+++ resolved
@@ -38,15 +38,9 @@
      * quick and easy FFT for use when other libraries aren't handy.
      *
      * @param inputSignal This argument is the complex-valued signal
-<<<<<<< HEAD
-     * from which to compute the Fourier transform.
-     *
-     * @return The return value is the Fourier transform of argument
-     * inputSignal.
-=======
      * from which to compute the Fourier transform.  For now, the
      * number of elements in this sequence must be a power of two.
-     * 
+     *
      * @return The return value is the Discrete Fourier transform of
      * argument inputSignal.  Assuming there are N elements in
      * inputSignal, the return value will also have N elements.  The
@@ -55,7 +49,6 @@
      * and goes to (N - 1).  Note that elements with n > (N/2) are
      * above Nyquist, and in real signals will alias back to
      * frequencies symmetrically distributed around n = N/2.
->>>>>>> 62685b70
      */
     template <class ComplexType>
     Array1D<ComplexType>
