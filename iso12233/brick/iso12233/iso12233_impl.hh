/**
***************************************************************************
* @file brick/iso12233/iso12233_impl.hh
*
* Header file defining functions that implement the ISO12233 MTF
* measurement algorithms.
*
* Copyright (C) 2017 David LaRose, dlr@cs.cmu.edu
* See accompanying file, LICENSE.TXT, for details.
*
***************************************************************************
*/

#ifndef BRICK_ISO12233_ISO12233_IMPL_HH
#define BRICK_ISO12233_ISO12233_IMPL_HH

// This file is included by iso12233.hh, and should not be directly included
// by user code, so no need to include iso12233.hh here.
//
// #include <brick/iso12233/iso12233.hh>

#include <complex>

#include <brick/linearAlgebra/linearAlgebra.hh>
#include <brick/numeric/fft.hh>
#include <brick/numeric/numericTraits.hh>
#include <brick/numeric/sampledFunctions.hh>
#include <brick/numeric/subArray2D.hh>
#include <brick/numeric/utilities.hh>

// Locally defined templates live in the namespace "privateCode."
// Declarations go here.  Definitions are at the bottom of the file.
namespace brick {

  namespace iso12233 {

    namespace privateCode {

      // Circularly rotate the input signal so that its maximum is
      // (nearly) at the center.
      template <class FloatType>
      Array1D<FloatType>
      centerMaximum(Array1D<FloatType> const& inputRow);

      // Approximate the derivative along a row using [-1/2, 0, 1/2]
      // FIR filter.
      template <class FloatType>
      Array1D<FloatType>
      computeDerivative(Array1D<FloatType> const& inputRow);

      template <class FloatType>
      Array1D<FloatType>
<<<<<<< HEAD
      computeSFR(Array1D<FloatType> const& lineSpreadFunction,
                 Iso12233Config const& config);
=======
      computeSFR(Array1D<FloatType> const& lineSpreadFunction);
>>>>>>> 1db85de8

      // Approximate the derivative along each row using [-1/2, 1/2]
      // FIR filter.
      template <class FloatType>
      Array2D<FloatType>
      computeTwoElementDerivative(Array2D<FloatType> const& inputImage);

      template <class FloatType>
      void
      estimateEdgeSlopeAndOffset(FloatType& slope, FloatType& offset,
                                 Array2D<FloatType> const& reflectanceImage,
                                 std::size_t windowSize,
                                 Iso12233Config const& config);


      // Compensate for non-ideal 3-element derivative using
      // sinc-based weights as described in the standard.  WARNING:
      // This currently doesn't appear to work correctly.
      template <class FloatType>
      void
      reweightSFRSinc(Array1D<FloatType>& sfr);


      // Compensate for non-ideal 3-element derivative using
      // weights derived from first principles.
      template <class FloatType>
      void
      reweightSFRDerived(Array1D<FloatType>& sfr);


      // Select windowSize pixels from each row of reflectanceImage,
      // with the windows centered at column coordinates given by
      // centroidArray, and return the results stacked into a
      // rectangular array.
      template <class FloatType>
      Array2D<FloatType>
      selectEdgeWindows(Array1D<std::size_t>& pixelShiftArray,
                        Array2D<FloatType> const& reflectanceImage,
                        Array1D<FloatType> const& centroidArray,
                        std::size_t windowSize);


      // Align the rows of reflectanceImage and combine them into a
      // single supersampled version of the (nearly vertical) edge.
      template <class FloatType>
      Array1D<FloatType>
      shiftAndCombineRows(Array2D<FloatType> const& reflectanceImage,
                          std::size_t const windowSize,
                          FloatType const slope,
                          FloatType const offset);

<<<<<<< HEAD
      // Subsamble the input signal by a factor of four, using a binomial
      // low-pass filter.
      template <class FloatType>
      Array1D<FloatType>
      subsampleSfr(Array1D<FloatType> const& inputSfr);

=======
>>>>>>> 1db85de8
    } // namespace privateCode

  } // namespace iso12233

} // namespace brick


namespace brick {

  namespace iso12233 {

    template <class FloatType,
              ImageFormat InputFormat,
              class ConversionFunction>
    Array1D<FloatType>
    iso12233(Image<InputFormat> const& inputPatch,
             std::size_t windowSize,
             ConversionFunction const& oecf,
             Iso12233Config const& config)
    {
      // Argument checking.
      // TBD(xxx): initial check on windowSize.

      // Paragraph 6.2.2 of the standard: undo the effects of gamma
      // correction, etc.
      Array2D<FloatType> reflectanceImage(inputPatch.rows(),
                                          inputPatch.columns());
      std::transform(inputPatch.begin(), inputPatch.end(),
                     reflectanceImage.begin(), oecf);

      // Paragraph 6.2.3 of the standard.  We assume the edge is close
      // to vertical in the image (nearly aligned with the image
      // columns).  After this call, y ~= slope*x + offset, where y is
      // column location of the edge, and x is the row number.  This
      // reverses the conventional meanings of x and y (which normally
      // mean column and row, respectively), but is consistent with
      // the variable definitions in the standard.
      FloatType slope = 0.0;
      FloatType offset = 0.0;
      privateCode::estimateEdgeSlopeAndOffset(
        slope, offset, reflectanceImage, windowSize, config);

      // Paragraph 6.2.4 of the standard: align the edges in all of (or a
      // plurality of) the rows.  Because the line crosses each row at a
      // different (non-integer) column location, this alignment gives us
      // a bunch of differently-phased samplings of the edge.  The shifted
      // pixel locations of each row are then projected into new pixel
      // "bins," which are of finer pitch than the original pixel array,
      // creating a supersampled estimate of the edge shape.  The array
      // lineSpreadFunction is just the finite-differences derivative of
      // edgeSpreadFunction.
      Array1D<FloatType> edgeSpreadFunction = privateCode::shiftAndCombineRows(
        reflectanceImage, windowSize, slope, offset);
      Array1D<FloatType> lineSpreadFunction = privateCode::computeDerivative(
        edgeSpreadFunction);

      // Paragraph 6.2.5 of the standard: Compute spectral frequency response.
      Array1D<FloatType> centeredLineSpreadFunction =
        privateCode::centerMaximum(lineSpreadFunction);
      Array1D<FloatType> windowFunction =
        brick::numeric::getHammingWindow1D<FloatType>(
          centeredLineSpreadFunction.size());
      centeredLineSpreadFunction *= windowFunction;
      Array1D<FloatType> sfr = privateCode::computeSFR(
        centeredLineSpreadFunction, config);

      return sfr;
    }

  } // namespace iso12233

} // namespace brick


namespace brick {

  namespace iso12233 {

    namespace privateCode {

      // Circularly rotate the input signal so that its maximum is
      // (nearly) at the center.
      template <class FloatType>
      Array1D<FloatType>
      centerMaximum(Array1D<FloatType> const& inputRow)
      {
        std::size_t maxIndex = brick::numeric::argmax(inputRow);
        std::size_t newMaxIndex = inputRow.size() / 2;
        int newFromOld = (static_cast<int>(newMaxIndex)
                          - static_cast<int>(maxIndex));

        Array1D<FloatType> outputRow(inputRow.size());
        if(newFromOld > 0) {
          // Maximum is on the "left" half of inputRow.
          std::size_t newColumn = newFromOld;
          std::size_t oldColumn = 0;
          while(newColumn < outputRow.size()) {
            outputRow[newColumn] = inputRow[oldColumn];
            ++newColumn;
            ++oldColumn;
          }
          newColumn = 0;
          while(oldColumn < inputRow.size()) {
            outputRow[newColumn] = inputRow[oldColumn];
            ++newColumn;
            ++oldColumn;
          }
        } else {
          // Maximum is on the "right" half of inputRow.
          std::size_t newColumn = 0;
          std::size_t oldColumn = inputRow.size() - newFromOld;
          while(oldColumn < inputRow.size()) {
            outputRow[newColumn] = inputRow[oldColumn];
            ++newColumn;
            ++oldColumn;
          }
          oldColumn = 0;
          while(newColumn < inputRow.size()) {
            outputRow[newColumn] = inputRow[oldColumn];
            ++newColumn;
            ++oldColumn;
          }
        }
        return outputRow;
      }


      // Approximate the derivative along a row using [-1/2, 0, 1/2]
      // FIR filter.
      template <class FloatType>
      Array1D<FloatType>
      computeDerivative(Array1D<FloatType> const& inputRow)
      {
        // Convolve with the derivative kernel.
        Array1D<FloatType> derivativeRow(inputRow.size());
        for(std::size_t column = 1; column < inputRow.size() - 1; ++column) {
          derivativeRow[column] = ((inputRow[column + 1] - inputRow[column - 1])
                                   / FloatType(0.5));
        }

        // Copy first and last elements to fill out the array.
        derivativeRow[0] = derivativeRow[1];
        derivativeRow[inputRow.size() - 1] = derivativeRow[inputRow.size() - 2];
        return derivativeRow;
      }


      template <class FloatType>
      Array1D<FloatType>
      computeSFR(Array1D<FloatType> const& lineSpreadFunction,
                 Iso12233Config const& config)
      {
        // Our FFT routine only knows about complex numbers.
        Array1D<std::complex<FloatType> > complexLSF(lineSpreadFunction.size());
        std::transform(lineSpreadFunction.begin(), lineSpreadFunction.end(),
                       complexLSF.begin(),
                       [](FloatType const& arg0) {
                         return std::complex<FloatType>(arg0, FloatType(0));
                       });

        // Here we compute the Discrete Fourier Transform (DFT).
        Array1D<std::complex<FloatType> > dft =
          brick::numeric::computeFFT(complexLSF);

        // Spacial Frequency Response (SFR) is the normalized modulus of
        // the DFT.
        Array1D<FloatType> sfr(dft.size());
        std::transform(dft.begin(), dft.end(), sfr.begin(),
                       [](std::complex<FloatType> const& arg0) {
                         return std::abs(arg0);
                       });

        // Now normalize so that DC component is 1.0.
        FloatType epsilon = brick::numeric::NumericTraits<FloatType>::epsilon();
        if(brick::numeric::absoluteValue(sfr[0]) <= epsilon) {
          BRICK_THROW(brick::common::ValueException,
                      "computeSFR()",
                      "Spacial frequency response appears to have no "
                      "DC component.");
        }
        sfr /= sfr[0];

        // correct for the bias introduced by our discrete three-element
        // derivative.
        if(config.postWeightStrategy
           == Iso12233Config::PostWeightStrategy::SINC) {
          reweightSFRSinc(sfr);
        } else if(config.postWeightStrategy
                  == Iso12233Config::PostWeightStrategy::DERIVED) {
          reweightSFRDerived(sfr);
        } else {
          BRICK_THROW(brick::common::LogicException, "computeSFR()",
                      "Unexpected post-weight strategy.");
        }

        // Finally, subsample down to the original window size.
        return subsampleSfr(sfr);
      }


      // Approximate the derivative along each row using [-1/2, 1/2]
      // FIR filter.
      template <class FloatType>
      Array2D<FloatType>
      computeTwoElementDerivative(Array2D<FloatType> const& inputImage)
      {
        Array2D<FloatType> derivativeImage(inputImage.rows(),
                                           inputImage.columns());
        for(std::size_t row = 0; row < inputImage.rows(); ++row) {
          derivativeImage(row, 0) = FloatType(0.0);
          for(std::size_t column = 1; column < inputImage.columns();
              ++column) {
            derivativeImage(row, column) =
              ((inputImage(row, column) - inputImage(row, (column - 1)))
               / FloatType(2.0));
          }
          derivativeImage(row, 0) = derivativeImage(row, 1);
        }
        return derivativeImage;
      }


      template <class FloatType>
      void
      estimateEdgeSlopeAndOffset(FloatType& slope, FloatType& offset,
                                 Array2D<FloatType> const& reflectanceImage,
                                 std::size_t windowSize,
                                 Iso12233Config const& config)
      {
        // To make things easier later in the function, we require that
        // reflectanceImage be wider than windowSize, and process only a
        // subset of the image data.
        if(windowSize >= (reflectanceImage.columns() - 2)) {
          BRICK_THROW(brick::common::ValueException,
                      "estimateEdgeSlopeAndOffset()",
                      "Argument reflectanceImage must have at least "
                      "(windowSize + 2) columns.");
        }
        // std::size_t windowStartColumn =
        //   (reflectanceImage.columns() - windowSize) / 2;
        // std::size_t windowStopColumn = windowStartColumn + windowSize;

        // // xxx
        // // Note that we
        // // make this bigger than windowSize because we are going to
        // // convolve with an FIR derivative filter, and we want to ignore
        // // the edges, where the filter extends outside windowedImage.
        // // SubArrays do deep copies.
        // std::size_t roiStartColumn = windowStartColumn - 1;
        // std::size_t roiStopColumn = windowStopColumn + 1;
        // Array2D<FloatType> windowedImage = brick::numeric::subArray(
        //   reflectanceImage, brick::numeric::Slice(),
        //   brick::numeric::Slice(roiStartColumn, roiStopColumn));
        
        // Paragraph 6.2.3.2 of the standard.
        // Each line is multiplied by a Hamming window.
        Array2D<FloatType> windowedImage = reflectanceImage.copy();
        if(config.useInitialHammingWindow) {
          Array1D<FloatType> windowFunction =
            brick::numeric::getHammingWindow1D<FloatType>(
              windowedImage.columns());
          for(std::size_t rr = 0; rr < reflectanceImage.rows(); ++rr) {
            windowedImage.getRow(rr) *= windowFunction;
          }
        }

        // Approximate the derivative along each row using [-1/2, 1/2]
        // FIR filter.
        Array2D<FloatType> derivativeImage = computeTwoElementDerivative(
          windowedImage);

        // The 1D centroid is computed for each line.
        Array1D<FloatType> centroidArray(derivativeImage.rows());
        for(std::size_t rr = 0; rr < derivativeImage.rows(); ++rr) {
          centroidArray[rr] = brick::numeric::getCentroid<FloatType>(
            derivativeImage.getRow(rr));

          // Compensate for the fact that our derivative filter had an
          // even number of elements.  This is not described in the
          // body of the standard, but ought to be. It _is_ reflected in
          // appendix D of the standard, though.
          centroidArray[rr] -= FloatType(0.5);
        }

        // Estimate slope and offset of the line.  Defining rowIndices
        // to be a vector [0, 1, 2, ...]^T, we're looking for slope and
        // offset such that
        //
        //   centroidArray^T = slope * rowIndices^T + offset.
        Array1D<FloatType> rowIndices(centroidArray.size());
        for(std::size_t ii = 0; ii < rowIndices.size(); ++ii) {
          rowIndices[ii] = static_cast<FloatType>(ii);
        }
        std::pair<FloatType, FloatType> slope_offset =
          brick::linearAlgebra::linearFit(rowIndices, centroidArray);

        // If we're not using window functions, there's no point in
        // processing further... we have the best estimate of edge
        // location that we're going to get.
        // xxx if(!config.useInitialHammingWindow
        //    && !config.useSecondHammingWindow) {
        //   slope = slope_offset.first;
        //   offset = slope_offset.second;
        //   return;
        // }

        // Paragraph 6.2.3.3 of the standard.

        // Throw away the noise, and retain only the best fit location
        // of the line.
        centroidArray = slope_offset.first * rowIndices + slope_offset.second;

        // Repeat the Hamming window multiplication, but this time
        // center each window at the estimated line position, and
        // restrict attention to the user specified window size.  Note
        // that we grab a little more image data than just windowSize
        // because we are going to convolve with an FIR derivative
        // filter, and we want to ignore the edges, where the filter
        // extends outside windowSize.  Argument pixelShiftArray tells
        // us which pixels got selected for each row of windowedImage,
        // so we can correctly calculate the line slope and offset
        // later.
        Array1D<std::size_t> pixelShiftArray;
        windowedImage = privateCode::selectEdgeWindows(
          pixelShiftArray, reflectanceImage, centroidArray, windowSize + 2);
        if(config.useSecondHammingWindow) {
          Array1D<FloatType> windowFunction =
            brick::numeric::getHammingWindow1D<FloatType>(
              windowedImage.columns());
          for(std::size_t rr = 0; rr < reflectanceImage.rows(); ++rr) {
            windowedImage.getRow(rr) *= windowFunction;
          }
        }

        // Approximate the derivative along each row again using
        // [-1/2, 1/2] FIR filter.
        derivativeImage = computeTwoElementDerivative(windowedImage);

        // Paragraph 6.2.3.4 of the standard.
        // The 1D centroid is computed for each line.
        for(std::size_t rr = 0; rr < derivativeImage.rows(); ++rr) {
          centroidArray[rr] = brick::numeric::getCentroid<FloatType>(
            derivativeImage.getRow(rr));

          // Compensate for the fact that our derivative filter had an
          // even number of elements.  This is not described in the
          // body of the standard, but ought to be. It _is_ reflected in
          // appendix D of the standard, though.
          centroidArray[rr] -= FloatType(0.5);

          // Compensate for the fact that each row of this image was
          // shifted to center the Hamming window.
          centroidArray[rr] += static_cast<FloatType>(pixelShiftArray[rr]);
        }

        // Paragraph 6.2.3.5 of the standard.
        // Re-estimate slope and offset of the line, just as above.
        slope_offset = brick::linearAlgebra::linearFit(
          rowIndices, centroidArray);

        // Pass result back to calling context.
        slope = slope_offset.first;
        offset = slope_offset.second;
      }


      // Compensate for non-ideal 3-element derivative using
      // sinc-based weights as described in the standard.  WARNING:
      // This currently doesn't appear to work correctly.
      template <class FloatType>
      void
      reweightSFRSinc(Array1D<FloatType>& sfr)
      {
        // The standard specifies the inverse sin function used below
        // without justification.  This doesn't look right to me, and
        // gives us terrible results.
        FloatType twoPiOverN = (
          FloatType(2) * FloatType(brick::common::constants::pi)
          / FloatType(sfr.size()));
        for(std::size_t ii = 0; ii < sfr.size(); ++ii) {
          FloatType weight =
            1.0 / brick::numeric::sine(FloatType(ii) * twoPiOverN);
          weight = std::min(weight, FloatType(10));
          sfr[ii] *= weight;
        }
      }


      // Compensate for non-ideal 3-element derivative using
      // weights derived from first principles.
      template <class FloatType>
      void
      reweightSFRDerived(Array1D<FloatType>& sfr)
      {
        // Here's an alternate bias correction that appears to work
        // better.
        //
        // If we were working in continuous signals, rather than
        // discrete, then taking the ideal derivative of the edge
        // image to get the line spread function would look like
        // multiplying the DFT by a linear function with zero at the
        // origin and slope == 1.0.
        //
        // Back in the real world, we convolved with [-0.5, 0, 0.5].
        // If we think of this as a sequence, h[n] of N values that is
        // nonzero only in the first and third elements, the DFT of
        // this signal becomes clear.
        //
        // The response of the derivative filter is:
        // @code
        //   H[k]   = sum_n(h[n] * exp[-j*2*pi*k*n/N])
        //          = 0.5*exp[-j*4*pi*k/N] - 0.5*exp[0]
        //          = (0.5*cos(4*pi*k/N) - 0.5) - j*(0.5*sin(4*pi*k/N))
        //   |H[k]| = sqrt(H[k] * conjugate(H[k]))
        //          = sqrt(0.25*cos(4*pi*k/N)^2 - 0.5*cos(4*pi*k/N) + 0.25)
        //                 + 0.25*sin(4*pi*k/N)^2)
        //          = 0.5 * sqrt(cos(4*pi*k/N)^2 - 2*cos(4*pi*k/N) + 1)
        //                       + sin(4*pi*k/N)^2)
        //          = 0.5 * sqrt((cos(4*pi*k/N)^2 + sin(4*pi*k/N)^2) + 1
        //                        - 2*cos(4*pi*k/N))
        //          = 0.5 * sqrt(2 - 2*cos(4*pi*k/N))
        // @endcode
        //
        // To get back to the ideal (linear) differentiation, we need
        // to divide by this response, and multiply by the desired
        // response.  As discussed above, the desired response is
        // |F[k]| = 2*pi*k/N, but antisymmetric around the origin
        // because our FFT implementation puts negative frequencies in
        // the second half of the output vector.  At the origin, we
        // use L'Hopitals rule to avoid dividing by zero, and set the
        // corrective weight to 1.0.  That is, we leave sfr[0]
        // untouched.
        //
        // At sfr[sfr.size() / 2], the actual response of the
        // three-element derivative filter goes to zero, so we leave this
        // element untouched, too.
        FloatType twoPiOverN = (
          FloatType(2) * FloatType(brick::common::constants::pi)
          / FloatType(sfr.size()));
        FloatType fourPiOverN = FloatType(2) * twoPiOverN;

        for(std::size_t kk = 1; kk < sfr.size() / 2; ++kk) {
          FloatType kkf(kk);
          FloatType desiredResponse = kkf * twoPiOverN;
          FloatType actualResponse =
            brick::numeric::squareRoot(
              FloatType(-2.0) * brick::numeric::cosine(kkf * fourPiOverN)
              + FloatType(2.0)) * FloatType(0.5);
          FloatType weight = desiredResponse / actualResponse;
          sfr[kk] *= weight;
          sfr[sfr.size() - kk] *= weight;
        }
      }


      // Select windowSize pixels from each row of reflectanceImage,
      // with the windows centered at column coordinates given by
      // centroidArray, and return the results stacked into a
      // rectangular array.
      template <class FloatType>
      Array2D<FloatType>
      selectEdgeWindows(Array1D<std::size_t>& pixelShiftArray,
                        Array2D<FloatType> const& reflectanceImage,
                        Array1D<FloatType> const& centroidArray,
                        std::size_t windowSize)
      {
        std::size_t const windowSizeOverTwo = windowSize / 2;

        // Check arguments.
        if(centroidArray.size() != reflectanceImage.rows()) {
          BRICK_THROW(brick::common::ValueException,
                      "selectEdgeWindows()",
                      "Argument centroidArray must have exactly one entry "
                      "for each row of argument reflectanceImage");
        }

        // Alocate space for function output.
        Array2D<FloatType> outputImage(centroidArray.size(), windowSize);
        pixelShiftArray.reinit(centroidArray.size());

        // Iterate over each row of reflectanceImage.
        for(std::size_t rr = 0; rr < centroidArray.size(); ++rr) {

          // Figure out which pixels we're interested in.
          std::size_t const centerColumn = static_cast<std::size_t>(
            centroidArray[rr] + 0.5);
          std::size_t const startColumn = centerColumn - windowSizeOverTwo;
          std::size_t const stopColumn = startColumn + windowSize;

          // Make sure these pixels are in-bounds.
          if(centerColumn < windowSizeOverTwo
             || stopColumn >= reflectanceImage.columns()) {
            BRICK_THROW(brick::common::ValueException,
                        "selectEdgeWindows()",
                        "Edge is too close to side of input patch.  "
                        "Consider using a smaller window size or a larger "
                        "input image patch.");
          }

          // Copy the relevant pixels from this row into the output image.
          std::copy(reflectanceImage.data(rr, startColumn),
                    reflectanceImage.data(rr, stopColumn),
                    outputImage.data(rr, 0));
          pixelShiftArray[rr] = startColumn;
        }

        return outputImage;
      }


      // Align the rows of reflectanceImage and combine them into a
      // single supersampled version of the (nearly vertical) edge.
      template <class FloatType>
      Array1D<FloatType>
      shiftAndCombineRows(Array2D<FloatType> const& reflectanceImage,
                          std::size_t const windowSize,
                          FloatType const slope,
                          FloatType const offset)
      {
        // The standard requires us to supersample by a factor of four.
        // We choose to put the edge in the middle of the output row.
        std::size_t outputWindowSize = windowSize << 2;
        FloatType outputEdgeLocation = (static_cast<FloatType>(outputWindowSize - 1)
                                        / FloatType(2.0));

        // We'll accumulate pixel values in these arrays, which we
        // initialize to zero.
        Array1D<FloatType> outputRow(outputWindowSize);
        Array1D<std::size_t> counts(outputWindowSize);
        outputRow = FloatType(0.0);
        counts = 0;

        // Now iterate over each input row, copying the pixel values
        // into the accumulater arrays we just created.
        for(std::size_t rr = 0; rr < reflectanceImage.rows(); ++rr) {

          // Variable edgeLocation will be a number in input pixel column
          // coordinates.  Something like "55.21"
          FloatType edgeLocation = offset + slope * rr;

          // There's a linear mapping between output column coordinate and
          // input column coordinate.  It has the form:
          //
          // @code
          //   outputPosition = 4 * inputPosition + delta.
          // @endcode
          //
          // The factor of 4 is required by the standard.  Now that we
          // have edge location in this row, we can solve for delta.
          FloatType delta = (outputEdgeLocation
                             - (FloatType(4.0) * edgeLocation));

          // Invert the linear equation to find out where the first and
          // last pixels of outputRow project to in inputRow.
          std::size_t inputStartColumn = static_cast<size_t>(
            std::round((FloatType(0.0) - delta) / FloatType(4.0)));
          std::size_t inputStopColumn = static_cast<size_t>(
            std::round((FloatType(outputWindowSize - 1) - delta)
                       / FloatType(4.0)));

          // Make sure no indexing issues in the input patch.  Remember
          // that size_t is unsigned, so negative numbers roll over to
          // positive numbers.
          if(inputStopColumn >= reflectanceImage.columns()
             || inputStartColumn >= reflectanceImage.columns()) {

            BRICK_THROW(brick::common::ValueException,
                        "shiftAndCombineRows()",
                        "Edge is too close to side of input patch.  "
                        "Consider using a smaller window size or a larger "
                        "input image patch.");
          }

          // We've found the input pixel to which the first output
          // pixel most nearly maps, but remember that there are 4x as
          // many output pixels as input pixels.  The center of this
          // input pixel does not necessarily map to the first output
          // pixel.  We project in the other direction now to find out
          // which output pixel gets the contents of this first pixel.
          // If the result is out of bounds, we increment the input
          // pixel index.  Remember that size_t is unsigned, so
          // negative numbers roll over to large positive numbers.
          std::size_t outputStartColumn = 0;
          while(1) {
            outputStartColumn = static_cast<std::size_t>(
              std::round(inputStartColumn * 4 + delta));
            if(outputStartColumn < outputWindowSize) {break;}
            ++inputStartColumn;
          }

          // Now copy and accumulate this row's data.
          std::size_t occ = outputStartColumn;
          std::size_t cc = inputStartColumn;
          while(cc < reflectanceImage.columns()
                && occ < outputRow.size()) {
            outputRow[occ] += reflectanceImage(rr, cc);
            counts[occ] += 1;
            occ += 4;
            ++cc;
          }
        }

        // Take mean value of each bin in outputRow.
        for(std::size_t occ = 0; occ < outputWindowSize; ++occ) {
          if(counts[occ] == 0) {
            BRICK_THROW(brick::common::ValueException,
                        "shiftAndCombineRows()",
                        "Output row is sparse.  Please try a different edge "
                        "angle.");
          }
          outputRow[occ] /= counts[occ];
        }

        return outputRow;
      }


      // Subsamble the input signal by a factor of four, using a binomial
      // low-pass filter.
      template <class FloatType>
      Array1D<FloatType>
      subsampleSfr(Array1D<FloatType> const& inputSfr)
      {
        Array1D<FloatType> outputSfr(inputSfr.size() / 4);
        outputSfr[0] = (6.0 * inputSfr[0]
                        + 8.0 * inputSfr[1]
                        + 2.0 * inputSfr[2]) / 16.0;
        for(std::size_t ii = 1; ii < outputSfr.size(); ++ii) {
          int jj = 4 * ii;
          outputSfr[ii] = (inputSfr[jj - 2]
                           + 4.0 * inputSfr[jj - 1]
                           + 6.0 * inputSfr[jj]
                           + 4.0 * inputSfr[jj + 1]
                           + inputSfr[jj + 2]) / 16.0;
        }
        outputSfr /= outputSfr[0];
        return outputSfr;
      }

    } // namespace privateCode

  } // namespace iso12233

} // namespace brick

#endif /* #ifndef BRICK_ISO12233_ISO12233_IMPL_HH */<|MERGE_RESOLUTION|>--- conflicted
+++ resolved
@@ -50,12 +50,8 @@
 
       template <class FloatType>
       Array1D<FloatType>
-<<<<<<< HEAD
       computeSFR(Array1D<FloatType> const& lineSpreadFunction,
                  Iso12233Config const& config);
-=======
-      computeSFR(Array1D<FloatType> const& lineSpreadFunction);
->>>>>>> 1db85de8
 
       // Approximate the derivative along each row using [-1/2, 1/2]
       // FIR filter.
@@ -107,15 +103,12 @@
                           FloatType const slope,
                           FloatType const offset);
 
-<<<<<<< HEAD
       // Subsamble the input signal by a factor of four, using a binomial
       // low-pass filter.
       template <class FloatType>
       Array1D<FloatType>
       subsampleSfr(Array1D<FloatType> const& inputSfr);
 
-=======
->>>>>>> 1db85de8
     } // namespace privateCode
 
   } // namespace iso12233
