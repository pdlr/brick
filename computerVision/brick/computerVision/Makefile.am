--- conflicted
+++ resolved
@@ -30,13 +30,10 @@
 	cameraIntrinsicsPinhole.hh cameraIntrinsicsPinhole_impl.hh \
 	cameraIntrinsicsPlumbBob.hh cameraIntrinsicsPlumbBob_impl.hh \
 	colorspaceConverter.hh colorspaceConverter_impl.hh \
-<<<<<<< HEAD
+	disjointSet.hh disjointSet_impl.hh \
 	eightPointAlgorithm.hh eightPointAlgorithm_impl.hh \
+	erode.hh erode_impl.hh \
 	fivePointAlgorithm.hh fivePointAlgorithm_impl.hh \
-=======
-	disjointSet.hh disjointSet_impl.hh \
-	erode.hh erode_impl.hh \
->>>>>>> 4b118369
 	image.hh \
 	imageFilter.hh imageFilter_impl.hh \
 	imageIO.hh imageIO_impl.hh \
@@ -54,13 +51,10 @@
 	pixelYIQ.hh \
 	randomSampleSelector.hh randomSampleSelector_impl.hh \
 	ransac.hh ransac_impl.hh \
-<<<<<<< HEAD
 	registerPoints3D.hh registerPoints3D_impl.hh \
+	segmenterFelzenszwalb.hh segmenterFelzenszwalb_impl.hh \
 	stereoRectify.hh stereoRectify_impl.hh \
 	threePointAlgorithm.hh threePointAlgorithm_impl.hh \
-=======
-	segmenterFelzenszwalb.hh segmenterFelzenszwalb_impl.hh \
->>>>>>> 4b118369
 	utilities.hh utilities_impl.hh
 
 stillToComeHeaders		= \
@@ -68,12 +62,6 @@
 	canny.h \
 	connectedComponents.h \
 	dilate.h \
-<<<<<<< HEAD
-	disjointSet.h \
-	erode.h \
-=======
-	eightPointAlgorithm.h \
->>>>>>> 4b118369
 	extendedKalmanFilter.h \
 	featureAssociation.h \
 	fourierTransformer.h \
@@ -86,15 +74,7 @@
 	nonMaximumSuppress.h \
 	opticalFlow.h \
 	quadMap.h \
-<<<<<<< HEAD
-	segmenterFelzenszwalb.h \
 	sobel.h
-=======
-	registerPoints3D.h \
-	sobel.h \
-	stereoRectify.h \
-	threePointAlgorithm.h
->>>>>>> 4b118369
 
 
 # Define the library to build.
