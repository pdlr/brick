--- conflicted
+++ resolved
@@ -171,20 +171,15 @@
 } // namespace brick
 
 
-#if 1
+#if 0
 
 int main(/* int argc, char** argv */)
 {
   brick::iso12233::Iso12233Test currentTest;
   bool result = currentTest.run();
 
-<<<<<<< HEAD
-  currentTest.exerciseKeypointSelectorFast("testImagePGM0.pgm");
+  currentTest.testLowPassEdge();
 
-=======
-  currentTest.testLowPassEdge();
-  
->>>>>>> 62685b70
   return (result ? 0 : 1);
 }
 
